--- conflicted
+++ resolved
@@ -136,19 +136,15 @@
 		)
 	}
 
-<<<<<<< HEAD
+	if cfg.AddHosts != "" {
+		buildctlArgs = append(buildctlArgs,
+			"--opt", "add-hosts="+cfg.AddHosts,
+		)
+	}
+
 	if cfg.BuildkitSSH != "" {
 		buildctlArgs = append(buildctlArgs,
 			"--ssh", cfg.BuildkitSSH,
-		)
-	}
-
-	for _, arg := range cfg.BuildArgs {
-=======
-	if cfg.AddHosts != "" {
->>>>>>> e8322b25
-		buildctlArgs = append(buildctlArgs,
-			"--opt", "add-hosts="+cfg.AddHosts,
 		)
 	}
 
