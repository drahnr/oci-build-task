# builder

A Concourse task to builds Docker images without pushing and without spinning
up a Docker daemon. Currently uses [`img`](http://github.com/genuinetools/img)
for the building and saving.

This repository describes an image which should be used to run a task similar
to `example.yml`.

A stretch goal of this is to support running without `privileged: true`, though
it currently still requires it.


## task config

Concourse doesn't yet have easily distributable task configs (there's an [open
call for an RFC](https://github.com/concourse/rfcs/issues/7)), so we'll just
have to document what you need to set here.

### `image`

The task's image should refer to `concourse/builder-task`. You can either
configure this via `image_resource` or pull it in as part of your pipeline.

### `params`

The following params are required:

* `$REPOSITORY`: the repository to name the image, e.g.
  `concourse/builder-task`.

The following are optional:

* `$TAG` (default `latest`): the tag to apply to the image.

* `$TAG_FILE` (default empty): the tag should be a path to a file containing the name of the tag.

* `$CONTEXT` (default `.`): the path to the directory to build. This should
  refer to one of the inputs.

* `$DOCKERFILE` (default `$CONTEXT/Dockerfile`): the path to the `Dockerfile`
  to build.

* `$BUILD_ARG_*` (default empty): Params that start with `BUILD_ARG_` will be
  translated to `--build-arg` options. For example `BUILD_ARG_foo=bar`, will become
  `--build-arg foo=bar`

<<<<<<< HEAD
* `$BUILD_ARGS_FILE` (default empty): path to a file containing Docker build-time variables.

  Example file contents:
  ```
  EMAIL=me@yopmail.com
  HOW_MANY_THINGS=1
  DO_THING=false
  ```
=======
* `$UNPACK_ROOTFS` (default empty): If set to a non-empty value a `metadata.json`
  and `rootfs` folder will be created in the output directory in addition to the 
  image tarball. This can be used to start the image in a subsequent task without
  uploading it to a registry using the ["image:" task step option](https://concourse-ci.org/task-step.html#task-step-image).
>>>>>>> 3750c7f3

### `inputs`

There are no required inputs - your task should just list each artifact it
needs as an input.

### `outputs`

Your task may configure an output called `image`. The saved image tarball will
be written to `image.tar` within the output. This tarball can be passed along
to `docker load`, or uploaded to a registry using the [Registry Image
resource](https://github.com/concourse/registry-image-resource#out-push-an-image-up-to-the-registry-under-the-given-tags).

### `caches`

Build caching can be enabled by configuring a cache named `cache` on the task.

### `run`

Your task should execute the `build` script.


## example

This repo contains an `example.yml`, which builds the image for the builder
itself:

```sh
fly -t dev execute -c example.yml -o image=. -p
docker load -i image.tar
```<|MERGE_RESOLUTION|>--- conflicted
+++ resolved
@@ -45,7 +45,6 @@
   translated to `--build-arg` options. For example `BUILD_ARG_foo=bar`, will become
   `--build-arg foo=bar`
 
-<<<<<<< HEAD
 * `$BUILD_ARGS_FILE` (default empty): path to a file containing Docker build-time variables.
 
   Example file contents:
@@ -54,12 +53,12 @@
   HOW_MANY_THINGS=1
   DO_THING=false
   ```
-=======
+
 * `$UNPACK_ROOTFS` (default empty): If set to a non-empty value a `metadata.json`
   and `rootfs` folder will be created in the output directory in addition to the 
   image tarball. This can be used to start the image in a subsequent task without
   uploading it to a registry using the ["image:" task step option](https://concourse-ci.org/task-step.html#task-step-image).
->>>>>>> 3750c7f3
+
 
 ### `inputs`
 
